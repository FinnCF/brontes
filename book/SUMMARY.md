# Brontes Book

- [Introduction](./intro.md)
- [Installation](./installation/installation.md)
- [Run Brontes](./run/run_brontes.md)
- [Architecture Overview](./architecture/intro.md)

  - [Block Tree](./architecture/tree.md)
  - [Database](./architecture/database/database.md)

    - [Tables Schema](./architecture/database/tables_schema.md)
    - [Pricing Tables](./architecture/database/schema/pricing.md)
    - [Block Tables](./architecture/database/schema/block.md)
    - [Metadata Tables](./architecture/database/schema/metadata.md)
    - [Classification Tables](./architecture/database/schema/classification.md)
    - [Mev Block Tables](./architecture/database/schema/mev_blocks.md)
    - [Misc Tables](./architecture/database/schema/misc.md)

  - [Inspectors](./architecture/inspectors.md)

- [Inspector Methodology](./mev_inspectors/intro.md)

  - [Cex-Dex Arbitrage](./mev_inspectors/cex-dex-quotes.md)
  - [Experimental CEX DEX Arbitrage](./mev_inspectors/cex-dex-trades.md)
  - [Sandwich Attack](./mev_inspectors/sandwich.md)
  - [Atomic Arbitrage](./mev_inspectors/atomic-arb.md)
  - [JIT Liquidity](./mev_inspectors/jit-liquidity.md)
  - [Liquidation](./mev_inspectors/liquidation.md)

- [CLI Reference](./cli/cli.md) <!-- CLI_REFERENCE START -->
  - [`brontes`](./cli/brontes.md)
    - [`brontes run`](./cli/brontes/run.md)
<<<<<<< HEAD
    - [`brontes db`](./cli/brontes/db.md)
      - [`brontes db insert`](./cli/brontes/db/insert.md)
      - [`brontes db query`](./cli/brontes/db/query.md)
      - [`brontes db clear`](./cli/brontes/db/clear.md)
      - [`brontes db generate-traces`](./cli/brontes/db/generate-traces.md)
      - [`brontes db cex-query`](./cli/brontes/db/cex-query.md)
      - [`brontes db init`](./cli/brontes/db/init.md)
      - [`brontes db table-stats`](./cli/brontes/db/table-stats.md)
      - [`brontes db export`](./cli/brontes/db/export.md)
      - [`brontes db download-snapshot`](./cli/brontes/db/download-snapshot.md)
      - [`brontes db download-clickhouse`](./cli/brontes/db/download-clickhouse.md)
      - [`brontes db r2-upload`](./cli/brontes/db/r2-upload.md)
      - [`brontes db test-traces-init`](./cli/brontes/db/test-traces-init.md)
      - [`brontes db trace-at-tip`](./cli/brontes/db/trace-at-tip.md)
      - [`brontes db run-discovery`](./cli/brontes/db/run-discovery.md)<!-- CLI_REFERENCE END -->
=======
    - [`brontes db`](./cli/brontes/db.md) - [`brontes db insert`](./cli/brontes/db/insert.md) - [`brontes db query`](./cli/brontes/db/query.md) - [`brontes db clear`](./cli/brontes/db/clear.md) - [`brontes db generate-traces`](./cli/brontes/db/generate-traces.md) - [`brontes db cex-query`](./cli/brontes/db/cex-query.md) - [`brontes db init`](./cli/brontes/db/init.md) - [`brontes db table-stats`](./cli/brontes/db/table-stats.md) - [`brontes db export`](./cli/brontes/db/export.md) - [`brontes db download-snapshot`](./cli/brontes/db/download-snapshot.md) - [`brontes db download-clickhouse`](./cli/brontes/db/download-clickhouse.md) - [`brontes db r2-upload`](./cli/brontes/db/r2-upload.md) - [`brontes db test-traces-init`](./cli/brontes/db/test-traces-init.md) - [`brontes db trace-at-tip`](./cli/brontes/db/trace-at-tip.md) - [`brontes db run-discovery`](./cli/brontes/db/run-discovery.md)
    <!-- CLI_REFERENCE END -->
>>>>>>> 3519bc08
<|MERGE_RESOLUTION|>--- conflicted
+++ resolved
@@ -30,7 +30,6 @@
 - [CLI Reference](./cli/cli.md) <!-- CLI_REFERENCE START -->
   - [`brontes`](./cli/brontes.md)
     - [`brontes run`](./cli/brontes/run.md)
-<<<<<<< HEAD
     - [`brontes db`](./cli/brontes/db.md)
       - [`brontes db insert`](./cli/brontes/db/insert.md)
       - [`brontes db query`](./cli/brontes/db/query.md)
@@ -45,8 +44,6 @@
       - [`brontes db r2-upload`](./cli/brontes/db/r2-upload.md)
       - [`brontes db test-traces-init`](./cli/brontes/db/test-traces-init.md)
       - [`brontes db trace-at-tip`](./cli/brontes/db/trace-at-tip.md)
-      - [`brontes db run-discovery`](./cli/brontes/db/run-discovery.md)<!-- CLI_REFERENCE END -->
-=======
-    - [`brontes db`](./cli/brontes/db.md) - [`brontes db insert`](./cli/brontes/db/insert.md) - [`brontes db query`](./cli/brontes/db/query.md) - [`brontes db clear`](./cli/brontes/db/clear.md) - [`brontes db generate-traces`](./cli/brontes/db/generate-traces.md) - [`brontes db cex-query`](./cli/brontes/db/cex-query.md) - [`brontes db init`](./cli/brontes/db/init.md) - [`brontes db table-stats`](./cli/brontes/db/table-stats.md) - [`brontes db export`](./cli/brontes/db/export.md) - [`brontes db download-snapshot`](./cli/brontes/db/download-snapshot.md) - [`brontes db download-clickhouse`](./cli/brontes/db/download-clickhouse.md) - [`brontes db r2-upload`](./cli/brontes/db/r2-upload.md) - [`brontes db test-traces-init`](./cli/brontes/db/test-traces-init.md) - [`brontes db trace-at-tip`](./cli/brontes/db/trace-at-tip.md) - [`brontes db run-discovery`](./cli/brontes/db/run-discovery.md)
-    <!-- CLI_REFERENCE END -->
->>>>>>> 3519bc08
+      - [`brontes db run-discovery`](./cli/brontes/db/run-discovery.md)
+      - [`brontes db backfill`](./cli/brontes/db/backfill.md)
+      - [`brontes db run-discovery`](./cli/brontes/db/run-discovery.md)<!-- CLI_REFERENCE END -->
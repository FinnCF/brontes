--- conflicted
+++ resolved
@@ -71,28 +71,8 @@
                 let mut cur = tx.new_cursor::<InitializedState>()?;
                 let walker = cur.walk_range(..)?;
                 let mut updated_res = Vec::new();
-<<<<<<< HEAD
-
-                for item in walker.flatten() {
-                    let mut key = item.1;
-                    if self.clear_dex_pricing_flags {
-                        key.apply_reset_key(DEX_PRICE_FLAG);
-                    }
-                    if self.clear_metadata_flags {
-                        key.apply_reset_key(META_FLAG);
-                    }
-                    if self.clear_tx_traces_flags {
-                        key.apply_reset_key(TRACE_FLAG);
-                    }
-                    if self.clear_cex_flags {
-                        key.apply_reset_key(CEX_QUOTES_FLAG);
-                        key.apply_reset_key(CEX_TRADES_FLAG);
-                    }
-
-=======
                 for mut item in walker.flatten() {
                     item.1.apply_reset_key(CEX_QUOTES_FLAG);
->>>>>>> 57378e52
                     updated_res.push(InitializedStateData::new(item.0, item.1));
                 }
                 db.write_table(&updated_res)?;

--- conflicted
+++ resolved
@@ -205,6 +205,25 @@
 
 dyn_clone::clone_trait_object!(Mev);
 
+/// Represents various MEV sandwich attack strategies, including standard
+/// sandwiches and more complex variations like the "Big Mac Sandwich."
+///
+/// The `Sandwich` struct is designed to be versatile, accommodating a range of
+/// sandwich attack scenarios. While a standard sandwich attack typically
+/// involves a single frontrunning and backrunning transaction around a victim's
+/// trade, more complex variations can involve multiple frontrunning and
+/// backrunning transactions targeting several victims with different slippage
+/// tolerances.
+///
+/// The structure of this struct is generalized to support these variations. For
+/// example, the "Big Mac Sandwich" is one such complex scenario where a bot
+/// exploits multiple victims in a sequence of transactions, each with different
+/// slippage tolerances. This struct can capture the details of both simple and
+/// complex sandwich strategies, making it a comprehensive tool for MEV
+/// analysis.
+///
+/// Example of a Complex Sandwich Attack ("Big Mac Sandwich") Transaction
+/// Sequence:
 /// Represents various MEV sandwich attack strategies, including standard
 /// sandwiches and more complex variations like the "Big Mac Sandwich."
 ///
@@ -356,17 +375,11 @@
     }
 
     fn mev_transaction_hashes(&self) -> Vec<B256> {
-<<<<<<< HEAD
         self.frontrun_tx_hash
             .iter()
             .chain(self.backrun_tx_hash.iter())
             .cloned()
             .collect()
-=======
-        let mut res = vec![self.frontrun_tx_hash, self.backrun_tx_hash];
-        res.extend(self.victim_swaps_tx_hashes.clone());
-        res
->>>>>>> e91891be
     }
 }
 

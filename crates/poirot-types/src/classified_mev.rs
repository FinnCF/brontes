use std::any::Any;

use clickhouse::Row;
use reth_primitives::{Address, H256};
use serde::{Deserialize, Serialize};
use strum::EnumIter;

use crate::{
    normalized_actions::{NormalizedBurn, NormalizedLiquidation, NormalizedMint, NormalizedSwap},
    tree::GasDetails
};

#[derive(Debug, Serialize, Deserialize, Row)]
pub struct MevBlock {
    pub block_hash: H256,
    pub block_number: u64,
    pub mev_count: u64,
    pub submission_eth_price: u64,
    pub finalized_eth_price: u64,
    /// Gas
    pub cumulative_gas_used: u64,
    pub cumulative_gas_paid: u64,
    pub total_bribe: u64,
    pub cumulative_mev_priority_fee_paid: u64,
    /// Builder address (recipient of coinbase.transfers)
    pub builder_address: Address,
    pub builder_eth_profit: u64,
    pub builder_submission_profit_usd: u64,
    pub builder_finalized_profit_usd: u64,
    /// Proposer address
    pub proposer_fee_recipient: Address,
    pub proposer_mev_reward: u64,
    pub proposer_submission_mev_reward_usd: u64,
    pub proposer_finalized_mev_reward_usd: u64,
    // gas used * (effective gas price - base fee) for all Classified MEV txs
    /// Mev profit
    pub cumulative_mev_submission_profit_usd: u64,
    pub cumulative_mev_finalized_profit_usd: u64
}

#[derive(Debug, Serialize, Deserialize, Row)]
pub struct ClassifiedMev {
    // can be multiple for sandwich
<<<<<<< HEAD
    pub block_number:          u64,
    pub tx_hash:               H256,
    pub mev_executor:          Address,
    pub mev_collector:         Address,
    pub mev_type:              MevType,
=======
    pub block_number: u64,
    pub tx_hash: H256,
    pub eoa: Address,
    pub mev_contract: Address,
    pub mev_profit_collector: Address,
    pub mev_type: MevType,
>>>>>>> 3692a31b
    pub submission_profit_usd: f64,
    pub finalized_profit_usd:  f64,
    pub submission_bribe_usd:  f64,
    pub finalized_bribe_usd:   f64
}

#[derive(Debug, Serialize, Deserialize, PartialEq, Eq, Hash, EnumIter)]
pub enum MevType {
    Sandwich,
    Backrun,
    JitSandwich,
    Jit,
    CexDex,
    Liquidation,
    Unknown
}

pub enum MevResult {
    Sandwich(Sandwich),
    Jit(JitLiquidity),
    JitSandwich(JitLiquiditySandwich),
    CexDex(CexDex),
    Liquidation(Liquidation)
}

impl Row for MevType {
    const COLUMN_NAMES: &'static [&'static str] = &["mev_type"];
}

/// Because of annoying trait requirements. we do some degenerate shit here.
pub trait SpecificMev {
    fn mev_type(&self) -> MevType;
    fn mev_transaction_hashes(&self) -> Vec<H256>;
}

#[derive(Debug, Serialize, Row)]
pub struct Sandwich {
    pub front_run:             H256,
    pub front_run_gas_details: GasDetails,
    pub front_run_swaps:       Vec<NormalizedSwap>,
    pub victim:                Vec<H256>,
    pub victim_gas_details:    Vec<GasDetails>,
    pub victim_swaps:          Vec<Vec<NormalizedSwap>>,
    pub back_run:              H256,
    pub back_run_gas_details:  GasDetails,
    pub back_run_swaps:        Vec<NormalizedSwap>
}

pub fn compose_sandwich_jit(
    sandwich: Box<dyn Any + 'static>,
    jit: Box<dyn Any + 'static>,
    sandwich_classified: ClassifiedMev,
    jit_classified: ClassifiedMev
) -> (ClassifiedMev, Box<dyn SpecificMev>) {
    let sandwich: Sandwich = *sandwich.downcast().unwrap();
    let jit: JitLiquidity = *jit.downcast().unwrap();

    let jit_sand = Box::new(JitLiquiditySandwich {
        front_run:             sandwich.front_run,
        back_run:              sandwich.back_run,
        front_run_mints:       jit.jit_mints,
        front_run_swaps:       sandwich.front_run_swaps,
        front_run_gas_details: sandwich.front_run_gas_details,
        victim:                sandwich.victim,
        victim_swaps:          sandwich.victim_swaps,
        back_run_burns:        jit.jit_burns,
        back_run_swaps:        sandwich.back_run_swaps,
        victim_gas_details:    sandwich.victim_gas_details,
        back_run_gas_details:  sandwich.back_run_gas_details
    });

    let new_classifed = ClassifiedMev {
        tx_hash:               sandwich.front_run,
        mev_type:              MevType::JitSandwich,
        block_number:          sandwich_classified.block_number,
        mev_executor:          sandwich_classified.mev_executor,
        mev_collector:         sandwich_classified.mev_collector,
        finalized_bribe_usd:   sandwich_classified.finalized_bribe_usd,
        submission_bribe_usd:  sandwich_classified.submission_bribe_usd,
        submission_profit_usd: sandwich_classified.submission_profit_usd
            + jit_classified.submission_profit_usd,
        finalized_profit_usd:  sandwich_classified.finalized_profit_usd
            + jit_classified.finalized_profit_usd
    };

    (new_classifed, jit_sand)
}

impl SpecificMev for Sandwich {
    fn mev_type(&self) -> MevType {
        MevType::Sandwich
    }

    fn mev_transaction_hashes(&self) -> Vec<H256> {
        vec![self.front_run, self.back_run]
    }
}

#[derive(Debug, Serialize, Row)]
pub struct JitLiquiditySandwich {
    pub front_run:             H256,
    pub front_run_gas_details: GasDetails,
    pub front_run_swaps:       Vec<NormalizedSwap>,
    pub front_run_mints:       Vec<NormalizedMint>,
    pub victim:                Vec<H256>,
    pub victim_gas_details:    Vec<GasDetails>,
    pub victim_swaps:          Vec<Vec<NormalizedSwap>>,
    pub back_run:              H256,
    pub back_run_gas_details:  GasDetails,
    pub back_run_burns:        Vec<NormalizedBurn>,
    pub back_run_swaps:        Vec<NormalizedSwap>
}

impl SpecificMev for JitLiquiditySandwich {
    fn mev_type(&self) -> MevType {
        MevType::JitSandwich
    }

    fn mev_transaction_hashes(&self) -> Vec<H256> {
        vec![self.front_run, self.back_run]
    }
}

#[derive(Debug, Serialize, Row)]
pub struct CexDex {
    pub tx_hash:     H256,
    pub swaps:       Vec<NormalizedSwap>,
    pub cex_prices:  Vec<f64>,
    pub dex_prices:  Vec<f64>,
    pub gas_details: Vec<GasDetails>
}

impl SpecificMev for CexDex {
    fn mev_type(&self) -> MevType {
        MevType::CexDex
    }

    fn mev_transaction_hashes(&self) -> Vec<H256> {
        vec![self.tx_hash]
    }
}

#[derive(Debug, Serialize, Row)]
pub struct Liquidation {
    pub trigger:                 H256,
    pub liquidation_tx_hash:     H256,
    pub liquidation_gas_details: GasDetails,
    pub liquidation_swaps:       Vec<NormalizedSwap>,
    pub liquidation:             Vec<NormalizedLiquidation>
}

impl SpecificMev for Liquidation {
    fn mev_type(&self) -> MevType {
        MevType::Liquidation
    }

    fn mev_transaction_hashes(&self) -> Vec<H256> {
        vec![self.liquidation_tx_hash]
    }
}

#[derive(Debug, Serialize, Row)]
pub struct JitLiquidity {
    pub mint_tx_hash:     H256,
    pub mint_gas_details: GasDetails,
    pub jit_mints:        Vec<NormalizedMint>,
    pub swap_tx_hash:     H256,
    pub swap_gas_details: GasDetails,
    pub swaps:            Vec<NormalizedSwap>,
    pub burn_tx_hash:     H256,
    pub burn_gas_details: GasDetails,
    pub jit_burns:        Vec<NormalizedBurn>
}

impl SpecificMev for JitLiquidity {
    fn mev_type(&self) -> MevType {
        MevType::Jit
    }

    fn mev_transaction_hashes(&self) -> Vec<H256> {
        vec![self.mint_tx_hash, self.burn_tx_hash]
    }
}<|MERGE_RESOLUTION|>--- conflicted
+++ resolved
@@ -41,20 +41,12 @@
 #[derive(Debug, Serialize, Deserialize, Row)]
 pub struct ClassifiedMev {
     // can be multiple for sandwich
-<<<<<<< HEAD
-    pub block_number:          u64,
-    pub tx_hash:               H256,
-    pub mev_executor:          Address,
-    pub mev_collector:         Address,
-    pub mev_type:              MevType,
-=======
     pub block_number: u64,
     pub tx_hash: H256,
     pub eoa: Address,
     pub mev_contract: Address,
     pub mev_profit_collector: Address,
     pub mev_type: MevType,
->>>>>>> 3692a31b
     pub submission_profit_usd: f64,
     pub finalized_profit_usd:  f64,
     pub submission_bribe_usd:  f64,

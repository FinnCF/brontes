#[cfg(feature = "dyn-decode")]
use std::collections::HashMap;
use std::sync::Arc;

#[cfg(feature = "dyn-decode")]
use alloy_json_abi::JsonAbi;
use brontes_database::libmdbx::{LibmdbxReader, LibmdbxWriter};
use brontes_metrics::{
    trace::types::{BlockStats, TraceParseErrorKind, TransactionStats},
    PoirotMetricEvents,
};
use futures::future::join_all;
use reth_primitives::{Address, Header, B256};
#[cfg(feature = "dyn-decode")]
use reth_rpc_types::trace::parity::Action;
use reth_rpc_types::TransactionReceipt;
use tracing::error;
#[cfg(feature = "dyn-decode")]
use tracing::info;

use super::*;
#[cfg(feature = "dyn-decode")]
use crate::decoding::dyn_decode::decode_input_with_abi;
use crate::errors::TraceParseError;

/// A [`TraceParser`] will iterate through a block's Parity traces and attempt
/// to decode each call for later analysis.
//#[derive(Clone)]
pub struct TraceParser<'db, T: TracingProvider, DB: LibmdbxReader + LibmdbxWriter> {
    libmdbx:               &'db DB,
    #[allow(unused)]
    should_fetch:          Box<dyn Fn(&Address, &DB) -> bool + Send + Sync>,
    pub tracer:            Arc<T>,
    pub(crate) metrics_tx: Arc<UnboundedSender<PoirotMetricEvents>>,
}

impl<'db, T: TracingProvider, DB: LibmdbxReader + LibmdbxWriter> TraceParser<'db, T, DB> {
    pub fn new(
        libmdbx: &'db DB,
        should_fetch: Box<dyn Fn(&Address, &DB) -> bool + Send + Sync>,
        tracer: Arc<T>,
        metrics_tx: Arc<UnboundedSender<PoirotMetricEvents>>,
    ) -> Self {
        Self { libmdbx, tracer, metrics_tx, should_fetch }
    }

    pub fn get_tracer(&self) -> Arc<T> {
        self.tracer.clone()
    }

    pub async fn load_block_from_db(&'db self, block_num: u64) -> Option<(Vec<TxTrace>, Header)> {
        let traces = self.libmdbx.load_trace(block_num).ok()?;
<<<<<<< HEAD
        if let Some(trace) = traces {
            return Some((trace, self.tracer.header_by_number(block_num).await.ok()??))
        }

        None
=======
        return Some((traces, self.tracer.header_by_number(block_num).await.ok()??))
>>>>>>> 52c01333
    }

    /// executes the tracing of a given block
    pub async fn execute_block(&'db self, block_num: u64) -> Option<(Vec<TxTrace>, Header)> {
        if let Some(res) = self.load_block_from_db(block_num).await {
            return Some(res)
        }
        #[cfg(feature = "local")]
        {
            tracing::error!("no block found in db");
            return None
        }

        let parity_trace = self.trace_block(block_num).await;

        let receipts = self.get_receipts(block_num).await;

        if parity_trace.0.is_none() && receipts.0.is_none() {
            #[cfg(feature = "dyn-decode")]
            self.metrics_tx
                .send(TraceMetricEvent::BlockMetricRecieved(parity_trace.2).into())
                .unwrap();
            #[cfg(not(feature = "dyn-decode"))]
            let _ = self
                .metrics_tx
                .send(TraceMetricEvent::BlockMetricRecieved(parity_trace.1).into());
            return None
        }
        #[cfg(feature = "dyn-decode")]
        let traces = self
            .fill_metadata(parity_trace.0.unwrap(), parity_trace.1, receipts.0.unwrap(), block_num)
            .await;
        #[cfg(not(feature = "dyn-decode"))]
        let traces = self
            .fill_metadata(parity_trace.0.unwrap(), receipts.0.unwrap(), block_num)
            .await;

        let _ = self
            .metrics_tx
            .send(TraceMetricEvent::BlockMetricRecieved(traces.1).into());

        if self
            .libmdbx
            .save_traces(block_num, traces.0.clone())
            .is_err()
        {
            error!(%block_num, "failed to store traces for block");
        }

        Some((traces.0, traces.2))
    }

    #[cfg(feature = "dyn-decode")]
    /// traces a block into a vec of tx traces
    pub(crate) async fn trace_block(
        &self,
        block_num: u64,
    ) -> (Option<Vec<TxTrace>>, HashMap<Address, JsonAbi>, BlockStats) {
        let merged_trace = self
            .tracer
            .replay_block_transactions(BlockId::Number(BlockNumberOrTag::Number(block_num)))
            .await;

        let mut stats = BlockStats::new(block_num, None);
        let trace = match merged_trace {
            Ok(Some(t)) => Some(t),
            Ok(None) => {
                stats.err = Some(TraceParseErrorKind::TracesMissingBlock);
                None
            }
            Err(e) => {
                stats.err = Some((&Into::<TraceParseError>::into(e)).into());
                None
            }
        };

        let db_tx = self.libmdbx.ro_tx().unwrap();
        let json = if let Some(trace) = &trace {
            let addresses = trace
                .iter()
                .flat_map(|t| {
                    t.trace
                        .iter()
                        .filter_map(|inner| match &inner.trace.action {
                            Action::Call(call) => Some(call.to),
                            _ => None,
                        })
                })
                .filter(|addr| (self.should_fetch)(addr, &db_tx))
                .collect::<Vec<Address>>();
            info!("addresses for dyn decoding: {:#?}", addresses);
            //self.libmdbx.get_abis(addresses).await.unwrap()
            HashMap::default()
        } else {
            HashMap::default()
        };

        info!("{:#?}", json);

        (trace, json, stats)
    }

    #[cfg(not(feature = "dyn-decode"))]
    pub(crate) async fn trace_block(&self, block_num: u64) -> (Option<Vec<TxTrace>>, BlockStats) {
        let merged_trace = self
            .tracer
            .replay_block_transactions(BlockId::Number(BlockNumberOrTag::Number(block_num)))
            .await;

        let mut stats = BlockStats::new(block_num, None);
        let trace = match merged_trace {
            Ok(Some(t)) => Some(t),
            Ok(None) => {
                stats.err = Some(TraceParseErrorKind::TracesMissingBlock);
                None
            }
            Err(e) => {
                stats.err = Some((&Into::<TraceParseError>::into(e)).into());
                None
            }
        };

        (trace, stats)
    }

    /// gets the transaction $receipts for a block
    pub(crate) async fn get_receipts(
        &self,
        block_num: u64,
    ) -> (Option<Vec<TransactionReceipt>>, BlockStats) {
        let tx_receipts = self
            .tracer
            .block_receipts(BlockNumberOrTag::Number(block_num))
            .await;
        let mut stats = BlockStats::new(block_num, None);

        let receipts = match tx_receipts {
            Ok(Some(t)) => Some(t),
            Ok(None) => {
                stats.err = Some(TraceParseErrorKind::TracesMissingBlock);
                None
            }
            _ => None,
        };

        (receipts, stats)
    }

    pub(crate) async fn fill_metadata(
        &self,
        block_trace: Vec<TxTrace>,
        #[cfg(feature = "dyn-decode")] dyn_json: HashMap<Address, JsonAbi>,
        block_receipts: Vec<TransactionReceipt>,
        block_num: u64,
    ) -> (Vec<TxTrace>, BlockStats, Header) {
        let mut stats = BlockStats::new(block_num, None);

        let (traces, tx_stats): (Vec<_>, Vec<_>) =
            join_all(block_trace.into_iter().zip(block_receipts.into_iter()).map(
                |(trace, receipt)| {
                    let tx_hash = trace.tx_hash;

                    self.parse_transaction(
                        trace,
                        #[cfg(feature = "dyn-decode")]
                        &dyn_json,
                        block_num,
                        tx_hash,
                        receipt.transaction_index.try_into().unwrap(),
                        receipt.gas_used.unwrap().to(),
                        receipt.effective_gas_price.to(),
                    )
                },
            ))
            .await
            .into_iter()
            .unzip();

        stats.txs = tx_stats;
        stats.trace();

        (
            traces,
            stats,
            self.tracer
                .header_by_number(block_num)
                .await
                .unwrap()
                .unwrap(),
        )
    }

    /// parses a transaction and gathers the traces
    async fn parse_transaction(
        &self,
        mut tx_trace: TxTrace,
        #[cfg(feature = "dyn-decode")] dyn_json: &HashMap<Address, JsonAbi>,
        block_num: u64,
        tx_hash: B256,
        tx_idx: u64,
        gas_used: u128,
        effective_gas_price: u128,
    ) -> (TxTrace, TransactionStats) {
        let stats = TransactionStats {
            block_num,
            tx_hash,
            tx_idx: tx_idx as u16,
            traces: vec![],
            err: None,
        };

        #[cfg(feature = "dyn-decode")]
        tx_trace.trace.iter_mut().for_each(|iter| {
            let addr = match iter.trace.action {
                Action::Call(ref addr) => addr.to,
                _ => return,
            };

            if let Some(json_abi) = dyn_json.get(&addr) {
                let decoded_calldata = decode_input_with_abi(json_abi, &iter.trace).ok().flatten();
                iter.decoded_data = decoded_calldata;
            }
        });

        tx_trace.effective_price = effective_gas_price;
        tx_trace.gas_used = gas_used;

        (tx_trace, stats)
    }
}<|MERGE_RESOLUTION|>--- conflicted
+++ resolved
@@ -50,15 +50,8 @@
 
     pub async fn load_block_from_db(&'db self, block_num: u64) -> Option<(Vec<TxTrace>, Header)> {
         let traces = self.libmdbx.load_trace(block_num).ok()?;
-<<<<<<< HEAD
-        if let Some(trace) = traces {
-            return Some((trace, self.tracer.header_by_number(block_num).await.ok()??))
-        }
-
-        None
-=======
+
         return Some((traces, self.tracer.header_by_number(block_num).await.ok()??))
->>>>>>> 52c01333
     }
 
     /// executes the tracing of a given block

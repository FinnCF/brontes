use alloy_sol_types::SolCall;
use brontes_core::{
    StaticReturnBindings,
<<<<<<< HEAD
    UniswapV3::{burnCall, collectCall, mintCall, swapCall, UniswapV3Calls},
};
use brontes_types::normalized_actions::{
    Actions, NormalizedBurn, NormalizedCollect, NormalizedMint, NormalizedSwap,
};
use reth_primitives::{Address, Bytes, H160, U256};
use reth_rpc_types::Log;

use crate::{enum_unwrap, IntoAction, ADDRESS_TO_TOKENS_2_POOL};
=======
    UniswapV3::{burnCall, burnReturn, mintCall, mintReturn, swapCall, swapReturn},
};
use brontes_types::normalized_actions::{Actions, NormalizedBurn, NormalizedMint, NormalizedSwap};
use reth_primitives::{Address, Bytes, H160, U256};
use reth_rpc_types::Log;

use crate::{action_impl_return, IntoAction, ADDRESS_TO_TOKENS_2_POOL};
>>>>>>> 95f6b43b

action_impl_return!(V3SwapImpl, Swap, swapCall, |index, address: H160, return_data: swapReturn| {
    let token_0_delta = return_data.amount0;
    let token_1_delta = return_data.amount1;
    let [token_0, token_1] = ADDRESS_TO_TOKENS_2_POOL.get(&*address).copied().unwrap();
    let (amount_in, amount_out, token_in, token_out) = if token_0_delta.is_negative() {
        (
            U256::from_be_bytes(token_1_delta.to_be_bytes::<32>()),
            U256::from_be_bytes(token_0_delta.abs().to_be_bytes::<32>()),
            token_1,
            token_0,
        )
    } else {
        (
            U256::from_be_bytes(token_0_delta.to_be_bytes::<32>()),
            U256::from_be_bytes(token_1_delta.abs().to_be_bytes::<32>()),
            token_0,
            token_1,
        )
    };

    NormalizedSwap {
        index,
        from: address,
        pool: address,
        token_in,
        token_out,
        amount_in,
        amount_out,
    }
});

action_impl_return!(V3BurnImpl, Burn, burnCall, |index, address: H160, return_data: burnReturn| {
    let token_0_delta: U256 = return_data.amount0;
    let token_1_delta: U256 = return_data.amount1;
    let [token_0, token_1] = ADDRESS_TO_TOKENS_2_POOL.get(&*address).copied().unwrap();

    NormalizedBurn {
        to: address,
        recipient: address,
        index,
        from: address,
        token: vec![token_0, token_1],
        amount: vec![token_0_delta, token_1_delta],
    }
});

action_impl_return!(V3MintImpl, Mint, mintCall, |index, address: H160, return_data: mintReturn| {
    let token_0_delta = return_data.amount0;
    let token_1_delta = return_data.amount1;
    let [token0, token1] = ADDRESS_TO_TOKENS_2_POOL.get(&*address).copied().unwrap();

    NormalizedMint {
        index,
        from: address,
        recipient: address,
        to: address,
        token: vec![token0, token1],
        amount: vec![token_0_delta, token_1_delta],
    }
<<<<<<< HEAD
}

#[derive(Debug, Default)]
pub struct V3CollectImpl;
impl IntoAction for V3CollectImpl {
    fn get_signature(&self) -> [u8; 4] {
        collectCall::SELECTOR
    }

    fn decode_trace_data(
        &self,
        index: u64,
        _data: StaticReturnBindings,
        return_data: Bytes,
        address: Address,
        _logs: &Vec<Log>,
    ) -> Actions {
        let data = enum_unwrap!(_data, UniswapV3, mintCall);
        let recipient = H160(*data.recipient.0);
        let return_data = collectCall::abi_decode_returns(&return_data, true).unwrap();
        let collect0 = return_data.amount0;
        let collect1 = return_data.amount1;
        let [token0, token1] = ADDRESS_TO_TOKENS_2_POOL.get(&*address).copied().unwrap();

        Actions::Collect(NormalizedCollect {
            index,
            from: address,
            recipient,
            to: address,
            token: vec![token0, token1],
            amount: vec![U256::from(collect0), U256::from(collect1)],
        })
    }
}
=======
});
>>>>>>> 95f6b43b
<|MERGE_RESOLUTION|>--- conflicted
+++ resolved
@@ -1,7 +1,6 @@
 use alloy_sol_types::SolCall;
 use brontes_core::{
     StaticReturnBindings,
-<<<<<<< HEAD
     UniswapV3::{burnCall, collectCall, mintCall, swapCall, UniswapV3Calls},
 };
 use brontes_types::normalized_actions::{
@@ -10,16 +9,7 @@
 use reth_primitives::{Address, Bytes, H160, U256};
 use reth_rpc_types::Log;
 
-use crate::{enum_unwrap, IntoAction, ADDRESS_TO_TOKENS_2_POOL};
-=======
-    UniswapV3::{burnCall, burnReturn, mintCall, mintReturn, swapCall, swapReturn},
-};
-use brontes_types::normalized_actions::{Actions, NormalizedBurn, NormalizedMint, NormalizedSwap};
-use reth_primitives::{Address, Bytes, H160, U256};
-use reth_rpc_types::Log;
-
-use crate::{action_impl_return, IntoAction, ADDRESS_TO_TOKENS_2_POOL};
->>>>>>> 95f6b43b
+use crate::{action_impl_return, enum_unwrap, IntoAction, ADDRESS_TO_TOKENS_2_POOL};
 
 action_impl_return!(V3SwapImpl, Swap, swapCall, |index, address: H160, return_data: swapReturn| {
     let token_0_delta = return_data.amount0;
@@ -80,41 +70,4 @@
         token: vec![token0, token1],
         amount: vec![token_0_delta, token_1_delta],
     }
-<<<<<<< HEAD
-}
-
-#[derive(Debug, Default)]
-pub struct V3CollectImpl;
-impl IntoAction for V3CollectImpl {
-    fn get_signature(&self) -> [u8; 4] {
-        collectCall::SELECTOR
-    }
-
-    fn decode_trace_data(
-        &self,
-        index: u64,
-        _data: StaticReturnBindings,
-        return_data: Bytes,
-        address: Address,
-        _logs: &Vec<Log>,
-    ) -> Actions {
-        let data = enum_unwrap!(_data, UniswapV3, mintCall);
-        let recipient = H160(*data.recipient.0);
-        let return_data = collectCall::abi_decode_returns(&return_data, true).unwrap();
-        let collect0 = return_data.amount0;
-        let collect1 = return_data.amount1;
-        let [token0, token1] = ADDRESS_TO_TOKENS_2_POOL.get(&*address).copied().unwrap();
-
-        Actions::Collect(NormalizedCollect {
-            index,
-            from: address,
-            recipient,
-            to: address,
-            token: vec![token0, token1],
-            amount: vec![U256::from(collect0), U256::from(collect1)],
-        })
-    }
-}
-=======
-});
->>>>>>> 95f6b43b
+});
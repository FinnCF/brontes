--- conflicted
+++ resolved
@@ -12,12 +12,8 @@
 };
 use hex_literal::hex;
 use parking_lot::RwLock;
-<<<<<<< HEAD
 use rayon::iter::{IndexedParallelIterator, IntoParallelIterator, ParallelIterator};
-=======
-use rayon::iter::{IntoParallelIterator, ParallelIterator};
 use reth_db::transaction::DbTx;
->>>>>>> 2bfd62db
 use reth_primitives::{alloy_primitives::FixedBytes, Address, Header, B256, U256};
 use reth_rpc_types::{trace::parity::Action, Log};
 
@@ -255,41 +251,6 @@
         let from_address = trace.get_from_addr();
         let target_address = trace.get_to_address();
 
-<<<<<<< HEAD
-        if let Some(protocol) = PROTOCOL_ADDRESS_MAPPING.get(&target_address.0 .0) {
-            if let Some(classifier) = &protocol.0 {
-                let calldata = trace.get_calldata();
-                let return_bytes = trace.get_return_calldata();
-                let sig = &calldata[0..4];
-                let res: Option<Actions> = protocol
-                    .1
-                    .try_decode(&calldata)
-                    .map(|data| {
-                        classifier.dispatch(
-                            sig,
-                            index,
-                            data,
-                            return_bytes.clone(),
-                            from_address,
-                            target_address,
-                            &trace.logs,
-                        )
-                    })
-                    .ok()
-                    .flatten();
-
-                if let Some(res) = res {
-                    let tokens = if let Actions::Swap(swap) = &res {
-                        Some(Pair(swap.token_in, swap.token_out))
-                    } else {
-                        None
-                    };
-
-                    return (pair, res)
-                } else {
-                    tracing::warn!(contract_addr = ?target_address.0, trace=?trace, "classification failed on the given address");
-                }
-=======
         // get rid of these unwraps
         let db_tx = self.libmdbx.ro_tx().unwrap();
 
@@ -326,7 +287,6 @@
                 return res
             } else {
                 tracing::warn!(contract_addr = ?target_address.0, trace=?trace, "classification failed on the given address");
->>>>>>> 2bfd62db
             }
         }
 

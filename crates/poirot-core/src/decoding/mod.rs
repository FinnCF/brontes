--- conflicted
+++ resolved
@@ -21,13 +21,9 @@
 use reth_primitives::{BlockId, BlockNumberOrTag, H256};
 use reth_rpc_types::trace::parity::{TraceResultsWithTransactionHash, TraceType, TransactionTrace};
 use reth_tracing::TracingClient;
-<<<<<<< HEAD
 use tokio::sync::mpsc::UnboundedSender;
 use tokio::sync::oneshot::{channel, Receiver};
 use tokio::task::JoinHandle;
-=======
-use tokio::{sync::mpsc::UnboundedSender, task::JoinHandle};
->>>>>>> f77ea117
 
 use self::parser::TraceParser;
 
@@ -73,7 +69,6 @@
         Self { executor, parser_fut: FuturesUnordered::new(), parser: Arc::new(parser) }
     }
 
-<<<<<<< HEAD
     /// executes the tracing of a given block OR tx hash OR trace idx in a tx
     pub fn execute(&self, identifier: TypeToParse) {
         match identifier {
@@ -82,21 +77,6 @@
                     Self::execute_block(self.parser.clone(), block_num),
                     TaskKind::Default,
                 ))
-=======
-    /// parses a block and gathers the transactions
-    fn parse_block(&mut self, block_trace: Vec<TraceResultsWithTransactionHash>, block_num: u64) {
-        for (idx, trace) in block_trace.into_iter().enumerate() {
-            let transaction_traces = trace.full_trace.trace;
-            let tx_hash = trace.transaction_hash;
-            if transaction_traces.is_none() {
-                let _ = self.metrics_tx.send(TraceMetricEvent::TxTracingErrorMetric {
-                    block_num,
-                    tx_hash,
-                    tx_idx: idx as u64,
-                    error: (&TraceParseError::TracesMissingTx(tx_hash.into())).into(),
-                });
-                return
->>>>>>> f77ea117
             }
             TypeToParse::Tx(_) => panic!("NOT IMPLEMENTED YET"),
             TypeToParse::TxTrace(_) => panic!("NOT IMPLEMENTED YET"),

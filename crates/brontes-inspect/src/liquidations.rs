use std::{collections::HashSet, sync::Arc};

use brontes_database::libmdbx::{Libmdbx, LibmdbxReader};
use brontes_types::{
    mev::{Bundle, BundleData, BundleHeader, Liquidation, MevType, TokenProfit, TokenProfits},
    normalized_actions::{Actions, NormalizedLiquidation, NormalizedSwap},
    pair::Pair,
    tree::{BlockTree, GasDetails, Node, Root},
    ToFloatNearest,
};
use hyper::header;
use malachite::{num::basic::traits::Zero, Rational};
use rayon::iter::{IntoParallelIterator, IntoParallelRefIterator, ParallelIterator};
use reth_primitives::{b256, Address, B256};

use crate::{shared_utils::SharedInspectorUtils, Inspector, MetadataCombined};

pub struct LiquidationInspector<'db, DB: LibmdbxReader> {
    inner: SharedInspectorUtils<'db, DB>,
}

impl<'db, DB: LibmdbxReader> LiquidationInspector<'db, DB> {
    pub fn new(quote: Address, db: &'db DB) -> Self {
        Self { inner: SharedInspectorUtils::new(quote, db) }
    }
}

#[async_trait::async_trait]
impl<DB: LibmdbxReader> Inspector for LiquidationInspector<'_, DB> {
    async fn process_tree(
        &self,
        tree: Arc<BlockTree<Actions>>,
        metadata: Arc<MetadataCombined>,
    ) -> Vec<Bundle> {
        let liq_txs = tree.collect_all(|node| {
            (
                node.data.is_liquidation() || node.data.is_swap(),
                node.subactions
                    .iter()
                    .any(|action| action.is_liquidation() || action.is_swap()),
            )
        });

        liq_txs
            .into_par_iter()
            .filter_map(|(tx_hash, liq)| {
                let root = tree.get_root(tx_hash)?;
                if root.head.data.is_revert() {
                    return None
                }
                let eoa = root.head.address;
                let mev_contract = root.head.data.get_to_address();
                let idx = root.get_block_position();
                let gas_details = tree.get_gas_details(tx_hash)?;

                self.calculate_liquidation(
                    tx_hash,
                    idx,
                    mev_contract,
                    eoa,
                    metadata.clone(),
                    liq,
                    gas_details,
                )
            })
            .collect::<Vec<_>>()
    }
}

impl<DB: LibmdbxReader> LiquidationInspector<'_, DB> {
    fn calculate_liquidation(
        &self,
        tx_hash: B256,
        idx: usize,
        mev_contract: Address,
        eoa: Address,
        metadata: Arc<MetadataCombined>,
        actions: Vec<Actions>,
        gas_details: &GasDetails,
    ) -> Option<Bundle> {
        let swaps = actions
            .iter()
            .filter_map(|action| if let Actions::Swap(swap) = action { Some(swap) } else { None })
            .cloned()
            .collect::<Vec<_>>();

        let liqs = actions
            .iter()
            .filter_map(
                |action| {
                    if let Actions::Liquidation(liq) = action {
                        Some(liq)
                    } else {
                        None
                    }
                },
            )
            .cloned()
            .collect::<Vec<_>>();

        if liqs.is_empty() {
            return None
        }

        let deltas = self.inner.calculate_token_deltas(&vec![actions]);
        let swap_profit =
            self.inner
                .usd_delta_by_address(idx, false, &deltas, metadata.clone(), false)?;
        let mev_profit_collector = self.inner.profit_collectors(&swap_profit);

        let token_profits = TokenProfits {
            profits: mev_profit_collector
                .iter()
                .filter_map(|address| deltas.get(address).map(|d| (address, d)))
                .flat_map(|(address, delta)| {
                    delta.iter().map(|(token, amount)| {
                        let usd_value = self
                            .inner
                            .get_dex_usd_price(idx, false, *token, metadata.clone())
                            .unwrap_or_default()
                            .to_float()
                            * amount.clone().to_float();
                        TokenProfit {
                            profit_collector: *address,
                            token: *token,
                            amount: amount.clone().to_float(),
                            usd_value,
                        }
                    })
                })
                .collect(),
        };

        let liq_profit = liqs
            .par_iter()
            .filter_map(|liq| {
                let repaid_debt_usd = self.inner.calculate_dex_usd_amount(
                    idx,
<<<<<<< HEAD
                    false,
                    liq.debt_asset,
                    liq.covered_debt,
=======
                    liq.debt_asset.address,
                    &liq.covered_debt,
>>>>>>> 12aa6e82
                    &metadata,
                )?;
                let collected_collateral = self.inner.calculate_dex_usd_amount(
                    idx,
<<<<<<< HEAD
                    false,
                    liq.collateral_asset,
                    liq.liquidated_collateral,
=======
                    liq.collateral_asset.address,
                    &liq.liquidated_collateral,
>>>>>>> 12aa6e82
                    &metadata,
                )?;
                Some(collected_collateral - repaid_debt_usd)
            })
            .sum::<Rational>();

        let rev_usd = swap_profit
            .values()
            .fold(Rational::ZERO, |acc, delta| acc + delta)
            + liq_profit;

        let gas_finalized = metadata.get_gas_price_usd(gas_details.gas_paid());

        let profit_usd = rev_usd - &gas_finalized;

        let header = BundleHeader {
            tx_index: idx as u64,
            block_number: metadata.block_num,
            eoa,
            tx_hash,
            mev_contract,
            mev_profit_collector,
            profit_usd: profit_usd.to_float(),
            token_profits,
            bribe_usd: gas_finalized.to_float(),
            mev_type: MevType::Liquidation,
        };

        let new_liquidation = Liquidation {
            liquidation_tx_hash: tx_hash,
            trigger:             b256!(),
            liquidation_swaps:   swaps,
            liquidations:        liqs,
            gas_details:         gas_details.clone(),
        };

        Some(Bundle { header, data: BundleData::Liquidation(new_liquidation) })
    }
}

#[cfg(test)]
mod tests {
    use std::{collections::HashSet, str::FromStr, time::SystemTime};

    use alloy_primitives::{hex, U256};
    use brontes_classifier::Classifier;
    use serial_test::serial;

    use super::*;
    use crate::{
        test_utils::{InspectorTestUtils, InspectorTxRunConfig, USDC_ADDRESS},
        Inspectors,
    };

    #[tokio::test]
    #[serial]
    async fn test_aave_v3_liquidation() {
        let inspector_util = InspectorTestUtils::new(USDC_ADDRESS, 1.0);

        let config = InspectorTxRunConfig::new(Inspectors::Liquidations)
            .with_block(19042179)
            .with_dex_prices()
            .with_gas_paid_usd(2792.487)
            .with_expected_profit_usd(71.593);

        inspector_util.run_inspector(config, None).await.unwrap();
    }

    #[tokio::test]
    #[serial]
    async fn test_aave_v2_liquidation() {
        let inspector_util = InspectorTestUtils::new(USDC_ADDRESS, 1.0);

        let config = InspectorTxRunConfig::new(Inspectors::Liquidations)
            .with_block(18979710)
            .with_dex_prices()
            .with_gas_paid_usd(636.54)
            .with_expected_profit_usd(129.23);

        inspector_util.run_inspector(config, None).await.unwrap();
    }
}<|MERGE_RESOLUTION|>--- conflicted
+++ resolved
@@ -136,26 +136,14 @@
             .filter_map(|liq| {
                 let repaid_debt_usd = self.inner.calculate_dex_usd_amount(
                     idx,
-<<<<<<< HEAD
-                    false,
-                    liq.debt_asset,
-                    liq.covered_debt,
-=======
                     liq.debt_asset.address,
                     &liq.covered_debt,
->>>>>>> 12aa6e82
                     &metadata,
                 )?;
                 let collected_collateral = self.inner.calculate_dex_usd_amount(
                     idx,
-<<<<<<< HEAD
-                    false,
-                    liq.collateral_asset,
-                    liq.liquidated_collateral,
-=======
                     liq.collateral_asset.address,
                     &liq.liquidated_collateral,
->>>>>>> 12aa6e82
                     &metadata,
                 )?;
                 Some(collected_collateral - repaid_debt_usd)

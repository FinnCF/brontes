--- conflicted
+++ resolved
@@ -83,59 +83,19 @@
             return None
         }
 
-<<<<<<< HEAD
-        let deltas = self.inner.calculate_token_deltas(&vec![actions]);
-        let swap_profit =
-            self.inner
-                .usd_delta_by_address(idx, false, &deltas, metadata.clone(), false)?;
-        let mev_profit_collector = self.inner.profit_collectors(&swap_profit);
-
-        let token_profits = TokenProfits {
-            profits: mev_profit_collector
-                .iter()
-                .filter_map(|address| deltas.get(address).map(|d| (address, d)))
-                .flat_map(|(address, delta)| {
-                    delta.iter().map(|(token, amount)| {
-                        let usd_value = self
-                            .inner
-                            .get_dex_usd_price(idx, false, *token, metadata.clone())
-                            .unwrap_or_default()
-                            .to_float()
-                            * amount.clone().to_float();
-                        TokenProfit {
-                            profit_collector: *address,
-                            token: *token,
-                            amount: amount.clone().to_float(),
-                            usd_value,
-                        }
-                    })
-                })
-                .collect(),
-        };
-
-=======
->>>>>>> f6518f77
         let liq_profit = liqs
             .par_iter()
             .filter_map(|liq| {
                 let repaid_debt_usd = self.inner.calculate_dex_usd_amount(
-<<<<<<< HEAD
-                    idx,
+                    info.tx_index as usize,
                     true,
-=======
-                    info.tx_index as usize,
->>>>>>> f6518f77
                     liq.debt_asset.address,
                     &liq.covered_debt,
                     &metadata,
                 )?;
                 let collected_collateral = self.inner.calculate_dex_usd_amount(
-<<<<<<< HEAD
-                    idx,
+                    info.tx_index as usize,
                     true,
-=======
-                    info.tx_index as usize,
->>>>>>> f6518f77
                     liq.collateral_asset.address,
                     &liq.liquidated_collateral,
                     &metadata,
@@ -146,6 +106,7 @@
 
         let rev_usd = self.inner.get_dex_revenue_usd(
             info.tx_index,
+            true,
             &vec![actions.clone()],
             metadata.clone(),
         )? + liq_profit;
@@ -157,6 +118,7 @@
         let header = self.inner.build_bundle_header(
             &info,
             profit_usd,
+            true,
             &vec![actions],
             &vec![info.gas_details],
             metadata,

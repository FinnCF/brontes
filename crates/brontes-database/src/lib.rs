use std::{
    collections::{HashMap, HashSet},
    ops::MulAssign,
    str::FromStr,
};

use database::types::PoolReservesDB;
use graph::PriceGraph;
use malachite::{
    num::{
        arithmetic::traits::{Floor, Reciprocal, ReciprocalAssign},
        basic::traits::Zero,
    },
    Rational,
};
use reth_primitives::{Address, TxHash, U256};

use crate::database::types::DBTokenPricesDB;
pub mod database;
pub mod graph;

#[derive(Debug, Clone)]
pub struct Metadata {
    pub block_num:              u64,
    pub block_hash:             U256,
    pub relay_timestamp:        u64,
    pub p2p_timestamp:          u64,
    pub proposer_fee_recipient: Address,
    pub proposer_mev_reward:    u64,
    pub cex_quotes:             PriceGraph<CexQuote>,
    pub dex_quotes:             PriceGraph<DexQuote>,
    /// Best ask at p2p timestamp
    pub eth_prices:             Rational,
    pub mempool_flow:           HashSet<TxHash>,
}

#[derive(Debug, Clone, Copy, Hash, PartialEq, Eq)]
pub struct Pair(pub Address, pub Address);

impl Pair {
    pub fn has_base_edge(&self, addr: Address) -> bool {
        self.0 == addr
    }

    pub fn has_quote_edge(&self, addr: Address) -> bool {
        self.1 == addr
    }
}

pub trait Quote: MulAssign<Self> + std::fmt::Debug + Clone + Send + Sync + 'static {
    fn inverse_price(&mut self);
}

#[derive(Debug, Clone, Default)]
pub struct DexQuote(HashMap<Address, Rational>);

impl Quote for DexQuote {
    fn inverse_price(&mut self) {
        for v in self.0.values_mut() {
            v.reciprocal_assign()
        }
    }
}

impl MulAssign for DexQuote {
    fn mul_assign(&mut self, rhs: Self) {
        assert!(self.0.len() == rhs.0.len(), "rhs.len() != lhs.len()");

        for (k, v) in rhs.0 {
            *self.0.get_mut(&k).unwrap() *= v;
        }
    }
}

impl From<Vec<PoolReservesDB>> for Quotes<DexQuote> {
    fn from(value: Vec<PoolReservesDB>) -> Self {
        value
            .into_iter()
            .map(|pool_reserve| {
                let pair_w_price = pool_reserve
                    .prices_base_addr
                    .into_iter()
                    .zip(pool_reserve.prices_quote_addr.into_iter())
                    .zip(pool_reserve.prices_price.into_iter())
                    .map(|((base, quote), price)| {
                        (
                            Pair(
                                Address::from_str(&base.to_string()).unwrap(),
                                Address::from_str(&quote.to_string()).unwrap(),
                            ),
                            Rational::try_from(price).unwrap(),
                        )
                    });
                (Address::from_str(&pool_reserve.post_tx_hash.to_string()).unwrap(), pair_w_price)
            })
            .fold(Quotes(HashMap::new()), |mut map, (post_tx, pair_w_price)| {
                for (pair, price) in pair_w_price {
                    assert!(map
                        .0
                        .entry(pair)
                        .or_default()
                        .0
                        .insert(post_tx, price)
                        .is_none());
                }

                map
            })
    }
}

#[derive(Debug, Clone, Hash, Eq, Default)]
pub struct CexQuote {
    pub timestamp: u64,
    /// Best Ask & Bid price at p2p timestamp (which is when the block is first
    /// propagated by the relay / proposer)
    pub price:     (Rational, Rational),
}

impl Quote for CexQuote {
    fn inverse_price(&mut self) {
        self.price.0.reciprocal_assign();
        self.price.1.reciprocal_assign();
    }
}

impl CexQuote {
    pub fn avg(&self) -> Rational {
        (&self.price.0 + &self.price.1) / Rational::from(2)
    }

    pub fn best_ask(&self) -> Rational {
        self.price.0.clone()
    }

    pub fn best_bid(&self) -> Rational {
        self.price.1.clone()
    }
}

impl PartialEq for CexQuote {
    fn eq(&self, other: &Self) -> bool {
        self.timestamp == other.timestamp
            && (self.price.0.clone() * Rational::try_from(1000000000).unwrap()).floor()
                == (other.price.0.clone() * Rational::try_from(1000000000).unwrap()).floor()
            && (self.price.1.clone() * Rational::try_from(1000000000).unwrap()).floor()
                == (other.price.1.clone() * Rational::try_from(1000000000).unwrap()).floor()
    }
}

impl MulAssign for CexQuote {
    fn mul_assign(&mut self, rhs: Self) {
        self.price.0 *= rhs.price.0;
        self.price.1 *= rhs.price.1;
    }
}

#[derive(Debug, Clone)]
/// There should be 1 entry for how the pair is stored on the CEX and the other
/// order should be the reverse of that
<<<<<<< HEAD
pub struct Quotes<Q: Quote>(HashMap<Pair, Q>);

impl<Q: Quote> Quotes<Q> {
=======
pub struct QuotesMap(HashMap<Pair, Quote>);

impl QuotesMap {
>>>>>>> 1c4e7599
    pub fn new() -> Self {
        Self(HashMap::new())
    }

    pub fn get_quote(&self, pair: &Pair) -> Option<&Q> {
        self.0.get(pair)
    }
}

<<<<<<< HEAD
impl From<Vec<DBTokenPricesDB>> for Quotes<CexQuote> {
=======
impl From<Vec<DBTokenPricesDB>> for QuotesMap {
>>>>>>> 1c4e7599
    fn from(value: Vec<DBTokenPricesDB>) -> Self {
        let map = value
            .into_iter()
            .map(|token_info| {
                (
                    Pair(
                        Address::from_str(&token_info.key.0).unwrap(),
                        Address::from_str(&token_info.key.1).unwrap(),
                    ),
                    CexQuote {
                        timestamp: token_info.val.0,
                        price:     (
                            Rational::try_from(token_info.val.1).unwrap(),
                            Rational::try_from(token_info.val.2).unwrap(),
                        ),
                    },
                )
            })
            .collect::<HashMap<Pair, CexQuote>>();

        QuotesMap(map)
    }
}

impl Metadata {
    pub fn new(
        block_num: u64,
        block_hash: U256,
        relay_timestamp: u64,
        p2p_timestamp: u64,
        proposer_fee_recipient: Address,
        proposer_mev_reward: u64,
        cex_quotes: PriceGraph<CexQuote>,
        dex_quotes: PriceGraph<DexQuote>,
        eth_prices: Rational,
        mempool_flow: HashSet<TxHash>,
    ) -> Self {
        Self {
            block_num,
            block_hash,
            relay_timestamp,
            p2p_timestamp,
            cex_quotes,
            dex_quotes,
            eth_prices,
            proposer_fee_recipient,
            proposer_mev_reward,
            mempool_flow,
        }
    }
}

impl Metadata {
    pub fn get_gas_price_usd(&self, gas_used: u64) -> Rational {
        let gas_used_rational = Rational::from_unsigneds(gas_used, 10u64.pow(18));

        &self.eth_prices * gas_used_rational
    }
}<|MERGE_RESOLUTION|>--- conflicted
+++ resolved
@@ -72,7 +72,7 @@
     }
 }
 
-impl From<Vec<PoolReservesDB>> for Quotes<DexQuote> {
+impl From<Vec<PoolReservesDB>> for QuotesMap<DexQuote> {
     fn from(value: Vec<PoolReservesDB>) -> Self {
         value
             .into_iter()
@@ -93,7 +93,7 @@
                     });
                 (Address::from_str(&pool_reserve.post_tx_hash.to_string()).unwrap(), pair_w_price)
             })
-            .fold(Quotes(HashMap::new()), |mut map, (post_tx, pair_w_price)| {
+            .fold(QuotesMap(HashMap::new()), |mut map, (post_tx, pair_w_price)| {
                 for (pair, price) in pair_w_price {
                     assert!(map
                         .0
@@ -158,15 +158,9 @@
 #[derive(Debug, Clone)]
 /// There should be 1 entry for how the pair is stored on the CEX and the other
 /// order should be the reverse of that
-<<<<<<< HEAD
-pub struct Quotes<Q: Quote>(HashMap<Pair, Q>);
-
-impl<Q: Quote> Quotes<Q> {
-=======
-pub struct QuotesMap(HashMap<Pair, Quote>);
-
-impl QuotesMap {
->>>>>>> 1c4e7599
+pub struct QuotesMap<Q: Quote>(HashMap<Pair, Q>);
+
+impl<Q: Quote> QuotesMap<Q> {
     pub fn new() -> Self {
         Self(HashMap::new())
     }
@@ -176,11 +170,7 @@
     }
 }
 
-<<<<<<< HEAD
-impl From<Vec<DBTokenPricesDB>> for Quotes<CexQuote> {
-=======
-impl From<Vec<DBTokenPricesDB>> for QuotesMap {
->>>>>>> 1c4e7599
+impl From<Vec<DBTokenPricesDB>> for QuotesMap<CexQuote> {
     fn from(value: Vec<DBTokenPricesDB>) -> Self {
         let map = value
             .into_iter()

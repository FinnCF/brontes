--- conflicted
+++ resolved
@@ -45,11 +45,8 @@
     DexPrice,
     PoolCreationBlocks,
     MevBlocks,
-<<<<<<< HEAD
     AddressToFactory,
-=======
     SubGraphs,
->>>>>>> 548e9151
 }
 
 impl Tables {
@@ -62,11 +59,8 @@
         Tables::DexPrice,
         Tables::PoolCreationBlocks,
         Tables::MevBlocks,
-<<<<<<< HEAD
-        Tables::AddressToFactory
-=======
+        Tables::AddressToFactory,
         Tables::SubGraphs,
->>>>>>> 548e9151
     ];
     pub const ALL_NO_DEX: [Tables; NUM_TABLES - 3] = [
         Tables::TokenDecimals,
@@ -89,12 +83,8 @@
             Tables::DexPrice => TableType::Table,
             Tables::PoolCreationBlocks => TableType::Table,
             Tables::MevBlocks => TableType::Table,
-<<<<<<< HEAD
         Tables::AddressToFactory => TableType::Table,
-
-=======
             Tables::SubGraphs => TableType::Table,
->>>>>>> 548e9151
         }
     }
 
@@ -108,11 +98,8 @@
             Tables::DexPrice => DexPrice::NAME,
             Tables::PoolCreationBlocks => PoolCreationBlocks::NAME,
             Tables::MevBlocks => MevBlocks::NAME,
-<<<<<<< HEAD
             Tables::AddressToFactory => AddressToFactory::NAME,
-=======
             Tables::SubGraphs => SubGraphs::NAME,
->>>>>>> 548e9151
         }
     }
 
@@ -192,15 +179,13 @@
                     async move { libmdbx.initialize_table::<MevBlocks, MevBlocksData>(&vec![]) },
                 )
             }
-<<<<<<< HEAD
             Tables::AddressToFactory => {
                 Box::pin(
-                    async move { libmdbx.initialize_table::<AddressToFactory, AddressToFactoryData>(&vec![]) },
-=======
+                    async move { libmdbx.initialize_table::<AddressToFactory, AddressToFactoryData>(&vec![]) })
+            }
             Tables::SubGraphs => {
                 Box::pin(
                     async move { libmdbx.initialize_table::<SubGraphs, SubGraphsData>(&vec![]) },
->>>>>>> 548e9151
                 )
             }
         }
@@ -220,11 +205,8 @@
             DexPrice::NAME => Ok(Tables::DexPrice),
             PoolCreationBlocks::NAME => Ok(Tables::PoolCreationBlocks),
             MevBlocks::NAME => Ok(Tables::MevBlocks),
-<<<<<<< HEAD
             AddressToFactory::NAME => Ok(Tables::AddressToFactory),
-=======
             SubGraphs::NAME => Ok(Tables::SubGraphs),
->>>>>>> 548e9151
             _ => Err("Unknown table".to_string()),
         }
     }
